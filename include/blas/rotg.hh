--- conflicted
+++ resolved
@@ -128,17 +128,10 @@
 
 template< typename TA, typename TB >
 void rotg(
-<<<<<<< HEAD
     std::complex<TA> *a,
     std::complex<TB> *b,
     blas::real_type<TA, TB>   *c,
     blas::complex_type<TA, TB> *s )
-=======
-    TX *a,
-    TY *b,
-    blas::real_type<TX, TY>   *c,
-    blas::scalar_type<TX, TY> *s )
->>>>>>> b23f5e1d
 {
     typedef real_type<TA, TB> real_t;
     typedef complex_type<TA, TB> scalar_t;
